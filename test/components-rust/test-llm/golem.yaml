# Schema for IDEA:
# $schema: https://schema.golem.cloud/app/golem/1.1.1/golem.schema.json
# Schema for vscode-yaml
# yaml-language-server: $schema=https://schema.golem.cloud/app/golem/1.1.1/golem.schema.json

# See https://learn.golem.cloud/docs/app-manifest#field-reference for field reference

components:
  test:llm:
    profiles:
      # DEBUG PROFILES
      openai-debug:
        files:
          - sourcePath: ../../data/cat.png
            targetPath: /data/cat.png
            permissions: read-only
        build:
          - command: cargo component build --no-default-features --features openai
            sources:
              - src
              - wit-generated
              - ../../common-rust
            targets:
              - ../../target/wasm32-wasip1/debug/test_llm.wasm
          - command: wac plug --plug ../../../target/wasm32-wasip1/debug/golem_llm_openai.wasm ../../target/wasm32-wasip1/debug/test_llm.wasm -o ../../target/wasm32-wasip1/debug/test_openai_plugged.wasm
            sources:
              - ../../target/wasm32-wasip1/debug/test_llm.wasm
              - ../../../target/wasm32-wasip1/debug/golem_llm_openai.wasm
            targets:
              - ../../target/wasm32-wasip1/debug/test_openai_plugged.wasm
        sourceWit: wit
        generatedWit: wit-generated
        componentWasm: ../../target/wasm32-wasip1/debug/test_openai_plugged.wasm
        linkedWasm: ../../golem-temp/components/test_openai_debug.wasm
        clean:
          - src/bindings.rs

      anthropic-debug:
        files:
          - sourcePath: ../../data/cat.png
            targetPath: /data/cat.png
            permissions: read-only
        build:
          - command: cargo component build --no-default-features --features anthropic
            sources:
              - src
              - wit-generated
              - ../../common-rust
            targets:
              - ../../target/wasm32-wasip1/debug/test_llm.wasm
          - command: wac plug --plug ../../../target/wasm32-wasip1/debug/golem_llm_anthropic.wasm ../../target/wasm32-wasip1/debug/test_llm.wasm -o ../../target/wasm32-wasip1/debug/test_anthropic_plugged.wasm
            sources:
              - ../../target/wasm32-wasip1/debug/test_llm.wasm
              - ../../../target/wasm32-wasip1/debug/golem_llm_anthropic.wasm
            targets:
              - ../../target/wasm32-wasip1/debug/test_anthropic_plugged.wasm
        sourceWit: wit
        generatedWit: wit-generated
        componentWasm: ../../target/wasm32-wasip1/debug/test_anthropic_plugged.wasm
        linkedWasm: ../../golem-temp/components/test_anthropic_debug.wasm
        clean:
          - src/bindings.rs

      grok-debug:
        files:
          - sourcePath: ../../data/cat.png
            targetPath: /data/cat.png
            permissions: read-only
        build:
          - command: cargo component build --no-default-features --features grok
            sources:
              - src
              - wit-generated
              - ../../common-rust
            targets:
              - ../../target/wasm32-wasip1/debug/test_llm.wasm
          - command: wac plug --plug ../../../target/wasm32-wasip1/debug/golem_llm_grok.wasm ../../target/wasm32-wasip1/debug/test_llm.wasm -o ../../target/wasm32-wasip1/debug/test_grok_plugged.wasm
            sources:
              - ../../target/wasm32-wasip1/debug/test_llm.wasm
              - ../../../target/wasm32-wasip1/debug/golem_llm_grok.wasm
            targets:
              - ../../target/wasm32-wasip1/debug/test_grok_plugged.wasm
        sourceWit: wit
        generatedWit: wit-generated
        componentWasm: ../../target/wasm32-wasip1/debug/test_grok_plugged.wasm
        linkedWasm: ../../golem-temp/components/test_grok_debug.wasm
        clean:
          - src/bindings.rs

      openrouter-debug:
        files:
          - sourcePath: ../../data/cat.png
            targetPath: /data/cat.png
            permissions: read-only
        build:
          - command: cargo component build --no-default-features --features openrouter
            sources:
              - src
              - wit-generated
              - ../../common-rust
            targets:
              - ../../target/wasm32-wasip1/debug/test_llm.wasm
          - command: wac plug --plug ../../../target/wasm32-wasip1/debug/golem_llm_openrouter.wasm ../../target/wasm32-wasip1/debug/test_llm.wasm -o ../../target/wasm32-wasip1/debug/test_openrouter_plugged.wasm
            sources:
              - ../../target/wasm32-wasip1/debug/test_llm.wasm
              - ../../../target/wasm32-wasip1/debug/golem_llm_openrouter.wasm
            targets:
              - ../../target/wasm32-wasip1/debug/test_openrouter_plugged.wasm
        sourceWit: wit
        generatedWit: wit-generated
        componentWasm: ../../target/wasm32-wasip1/debug/test_openrouter_plugged.wasm
        linkedWasm: ../../golem-temp/components/test_openrouter_debug.wasm
        clean:
          - src/bindings.rs
          
      ollama-debug:
        files:
        - sourcePath: ../../data/cat.png
          targetPath: /data/cat.png
          permissions: read-only
        build:
          - command: cargo component build --no-default-features --features ollama
            sources:
              - src
              - wit-generated
              - ../../common-rust
            targets:
              - ../../target/wasm32-wasip1/debug/test_llm.wasm
          - command: wac plug --plug ../../../target/wasm32-wasip1/debug/golem_llm_ollama.wasm ../../target/wasm32-wasip1/debug/test_llm.wasm -o ../../target/wasm32-wasip1/debug/test_ollama_plugged.wasm
            sources:
              - ../../target/wasm32-wasip1/debug/test_llm.wasm
              - ../../../target/wasm32-wasip1/debug/golem_llm_ollama.wasm
            targets:
              - ../../target/wasm32-wasip1/debug/test_ollama_plugged.wasm
        sourceWit: wit
        generatedWit: wit-generated
        componentWasm: ../../target/wasm32-wasip1/debug/test_ollama_plugged.wasm
        linkedWasm: ../../golem-temp/components/test_ollama_debug.wasm
        clean:
          - src/bindings.rs

      bedrock-debug:
        build:
          - command: cargo component build --no-default-features --features bedrock
            sources:
              - src
              - wit-generated
              - ../../common-rust
            targets:
              - ../../target/wasm32-wasip1/debug/test_llm.wasm
          - command: wac plug --plug ../../../target/wasm32-wasip1/debug/golem_llm_bedrock.wasm ../../target/wasm32-wasip1/debug/test_llm.wasm -o ../../target/wasm32-wasip1/debug/test_bedrock_plugged.wasm
            sources:
              - ../../target/wasm32-wasip1/debug/test_llm.wasm
              - ../../../target/wasm32-wasip1/debug/golem_llm_bedrock.wasm
            targets:
              - ../../target/wasm32-wasip1/debug/test_bedrock_plugged.wasm
        sourceWit: wit
        generatedWit: wit-generated
        componentWasm: ../../target/wasm32-wasip1/debug/test_bedrock_plugged.wasm
        linkedWasm: ../../golem-temp/components/test_bedrock_debug.wasm
        clean:
          - src/bindings.rs

      # RELEASE PROFILES
      openai-release:
        files:
          - sourcePath: ../../data/cat.png
            targetPath: /data/cat.png
            permissions: read-only
        build:
          - command: cargo component build --release --no-default-features --features openai
            sources:
              - src
              - wit-generated
              - ../../common-rust
            targets:
              - ../../target/wasm32-wasip1/release/test_llm.wasm
          - command: wac plug --plug ../../../target/wasm32-wasip1/release/golem_llm_openai.wasm ../../target/wasm32-wasip1/release/test_llm.wasm -o ../../target/wasm32-wasip1/release/test_openai_plugged.wasm
            sources:
              - ../../target/wasm32-wasip1/release/test_llm.wasm
              - ../../../target/wasm32-wasip1/release/golem_llm_openai.wasm
            targets:
              - ../../target/wasm32-wasip1/release/test_openai_plugged.wasm
        sourceWit: wit
        generatedWit: wit-generated
        componentWasm: ../../target/wasm32-wasip1/release/test_openai_plugged.wasm
        linkedWasm: ../../golem-temp/components/test_openai_release.wasm
        clean:
          - src/bindings.rs

      anthropic-release:
        files:
          - sourcePath: ../../data/cat.png
            targetPath: /data/cat.png
            permissions: read-only
        build:
          - command: cargo component build --release --no-default-features --features anthropic
            sources:
              - src
              - wit-generated
              - ../../common-rust
            targets:
              - ../../target/wasm32-wasip1/release/test_llm.wasm
          - command: wac plug --plug ../../../target/wasm32-wasip1/release/golem_llm_anthropic.wasm ../../target/wasm32-wasip1/release/test_llm.wasm -o ../../target/wasm32-wasip1/release/test_anthropic_plugged.wasm
            sources:
              - ../../target/wasm32-wasip1/release/test_llm.wasm
              - ../../../target/wasm32-wasip1/release/golem_llm_anthropic.wasm
            targets:
              - ../../target/wasm32-wasip1/release/test_anthropic_plugged.wasm
        sourceWit: wit
        generatedWit: wit-generated
        componentWasm: ../../target/wasm32-wasip1/release/test_anthropic_plugged.wasm
        linkedWasm: ../../golem-temp/components/test_anthropic_release.wasm
        clean:
          - src/bindings.rs

      grok-release:
        files:
          - sourcePath: ../../data/cat.png
            targetPath: /data/cat.png
            permissions: read-only
        build:
          - command: cargo component build --release --no-default-features --features grok
            sources:
              - src
              - wit-generated
              - ../../common-rust
            targets:
              - ../../target/wasm32-wasip1/release/test_llm.wasm
          - command: wac plug --plug ../../../target/wasm32-wasip1/release/golem_llm_grok.wasm ../../target/wasm32-wasip1/release/test_llm.wasm -o ../../target/wasm32-wasip1/release/test_grok_plugged.wasm
            sources:
              - ../../target/wasm32-wasip1/release/test_llm.wasm
              - ../../../target/wasm32-wasip1/release/golem_llm_grok.wasm
            targets:
              - ../../target/wasm32-wasip1/release/test_grok_plugged.wasm
        sourceWit: wit
        generatedWit: wit-generated
        componentWasm: ../../target/wasm32-wasip1/release/test_grok_plugged.wasm
        linkedWasm: ../../golem-temp/components/test_grok_release.wasm
        clean:
          - src/bindings.rs

      openrouter-release:
        files:
          - sourcePath: ../../data/cat.png
            targetPath: /data/cat.png
            permissions: read-only
        build:
          - command: cargo component build --release --no-default-features --features openrouter
            sources:
              - src
              - wit-generated
              - ../../common-rust
            targets:
              - ../../target/wasm32-wasip1/release/test_llm.wasm
          - command: wac plug --plug ../../../target/wasm32-wasip1/release/golem_llm_openrouter.wasm ../../target/wasm32-wasip1/release/test_llm.wasm -o ../../target/wasm32-wasip1/release/test_openrouter_plugged.wasm
            sources:
              - ../../target/wasm32-wasip1/release/test_llm.wasm
              - ../../../target/wasm32-wasip1/release/golem_llm_openrouter.wasm
            targets:
              - ../../target/wasm32-wasip1/release/test_openrouter_plugged.wasm
        sourceWit: wit
        generatedWit: wit-generated
        componentWasm: ../../target/wasm32-wasip1/release/test_openrouter_plugged.wasm
        linkedWasm: ../../golem-temp/components/test_openrouter_release.wasm
        clean:
          - src/bindings.rs

<<<<<<< HEAD
      bedrock-release:
        build:
          - command: cargo component build --release --no-default-features --features bedrock
=======
      ollama-release:
        files:
        - sourcePath: ../../data/cat.png
          targetPath: /data/cat.png
          permissions: read-only
        build:
          - command: cargo component build --release --no-default-features --features ollama
>>>>>>> 603526a3
            sources:
              - src
              - wit-generated
              - ../../common-rust
            targets:
              - ../../target/wasm32-wasip1/release/test_llm.wasm
<<<<<<< HEAD
          - command: wac plug --plug ../../../target/wasm32-wasip1/release/golem_llm_bedrock.wasm ../../target/wasm32-wasip1/release/test_llm.wasm -o ../../target/wasm32-wasip1/release/test_bedrock_plugged.wasm
            sources:
              - ../../target/wasm32-wasip1/release/test_llm.wasm
              - ../../../target/wasm32-wasip1/release/golem_llm_bedrock.wasm
            targets:
              - ../../target/wasm32-wasip1/release/test_bedrock_plugged.wasm
        sourceWit: wit
        generatedWit: wit-generated
        componentWasm: ../../target/wasm32-wasip1/release/test_bedrock_plugged.wasm
        linkedWasm: ../../golem-temp/components/test_bedrock_release.wasm
=======
          - command: wac plug --plug ../../../target/wasm32-wasip1/release/golem_llm_ollama.wasm ../../target/wasm32-wasip1/release/test_llm.wasm -o ../../target/wasm32-wasip1/release/test_ollama_plugged.wasm
            sources:
              - ../../target/wasm32-wasip1/release/test_llm.wasm
              - ../../../target/wasm32-wasip1/release/golem_llm_ollama.wasm
            targets:
              - ../../target/wasm32-wasip1/release/test_ollama_plugged.wasm
        sourceWit: wit
        generatedWit: wit-generated
        componentWasm: ../../target/wasm32-wasip1/release/test_ollama_plugged.wasm
        linkedWasm: ../../golem-temp/components/test_ollama_release.wasm
>>>>>>> 603526a3
        clean:
          - src/bindings.rs

    defaultProfile: openai-debug

dependencies:
  test:llm:
    - target: test:helper
      type: wasm-rpc<|MERGE_RESOLUTION|>--- conflicted
+++ resolved
@@ -266,11 +266,10 @@
         clean:
           - src/bindings.rs
 
-<<<<<<< HEAD
       bedrock-release:
         build:
           - command: cargo component build --release --no-default-features --features bedrock
-=======
+
       ollama-release:
         files:
         - sourcePath: ../../data/cat.png
@@ -278,14 +277,14 @@
           permissions: read-only
         build:
           - command: cargo component build --release --no-default-features --features ollama
->>>>>>> 603526a3
-            sources:
-              - src
-              - wit-generated
-              - ../../common-rust
-            targets:
-              - ../../target/wasm32-wasip1/release/test_llm.wasm
-<<<<<<< HEAD
+
+            sources:
+              - src
+              - wit-generated
+              - ../../common-rust
+            targets:
+              - ../../target/wasm32-wasip1/release/test_llm.wasm
+
           - command: wac plug --plug ../../../target/wasm32-wasip1/release/golem_llm_bedrock.wasm ../../target/wasm32-wasip1/release/test_llm.wasm -o ../../target/wasm32-wasip1/release/test_bedrock_plugged.wasm
             sources:
               - ../../target/wasm32-wasip1/release/test_llm.wasm
@@ -296,7 +295,7 @@
         generatedWit: wit-generated
         componentWasm: ../../target/wasm32-wasip1/release/test_bedrock_plugged.wasm
         linkedWasm: ../../golem-temp/components/test_bedrock_release.wasm
-=======
+
           - command: wac plug --plug ../../../target/wasm32-wasip1/release/golem_llm_ollama.wasm ../../target/wasm32-wasip1/release/test_llm.wasm -o ../../target/wasm32-wasip1/release/test_ollama_plugged.wasm
             sources:
               - ../../target/wasm32-wasip1/release/test_llm.wasm
@@ -307,7 +306,7 @@
         generatedWit: wit-generated
         componentWasm: ../../target/wasm32-wasip1/release/test_ollama_plugged.wasm
         linkedWasm: ../../golem-temp/components/test_ollama_release.wasm
->>>>>>> 603526a3
+
         clean:
           - src/bindings.rs
 
